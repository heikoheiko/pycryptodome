#! /usr/bin/env python
#
#  setup.py : Distutils setup script
#
#  Part of the Python Cryptography Toolkit
#
# ===================================================================
# Portions Copyright (c) 2001, 2002, 2003 Python Software Foundation;
# All Rights Reserved
#
# This file contains code from the Python 2.2 setup.py module (the
# "Original Code"), with modifications made after it was incorporated
# into PyCrypto (the "Modifications").
#
# To the best of our knowledge, the Python Software Foundation is the
# copyright holder of the Original Code, and has licensed it under the
# Python 2.2 license.  See the file LEGAL/copy/LICENSE.python-2.2 for
# details.
#
# The Modifications to this file are dedicated to the public domain.
# To the extent that dedication to the public domain is not available,
# everyone is granted a worldwide, perpetual, royalty-free,
# non-exclusive license to exercise all rights associated with the
# contents of this file for any purpose whatsoever.  No rights are
# reserved.
#
# THE SOFTWARE IS PROVIDED "AS IS", WITHOUT WARRANTY OF ANY KIND,
# EXPRESS OR IMPLIED, INCLUDING BUT NOT LIMITED TO THE WARRANTIES OF
# MERCHANTABILITY, FITNESS FOR A PARTICULAR PURPOSE AND
# NONINFRINGEMENT. IN NO EVENT SHALL THE AUTHORS OR COPYRIGHT HOLDERS
# BE LIABLE FOR ANY CLAIM, DAMAGES OR OTHER LIABILITY, WHETHER IN AN
# ACTION OF CONTRACT, TORT OR OTHERWISE, ARISING FROM, OUT OF OR IN
# CONNECTION WITH THE SOFTWARE OR THE USE OR OTHER DEALINGS IN THE
# SOFTWARE.
# ===================================================================

__revision__ = "$Id$"

from distutils import core
from distutils.core import Extension, Command
from distutils.command.build_ext import build_ext

import os, sys
import struct

if sys.version[0:1] == '1':
    raise RuntimeError ("The Python Cryptography Toolkit requires "
                         "Python 2.x or 3.x to build.")

if sys.platform == 'win32':
    HTONS_LIBS = ['ws2_32']
    plat_ext = [
                Extension("Crypto.Random.OSRNG.winrandom",
                          libraries = HTONS_LIBS + ['advapi32'],
                          include_dirs=['src/'],
                          sources=["src/winrand.c"])
               ]
else:
    HTONS_LIBS = []
    plat_ext = []

# For test development: Set this to 1 to build with gcov support.
# Use "gcov -p -o build/temp.*/src build/temp.*/src/*.gcda" to build the
# .gcov files
USE_GCOV = 0


try:
    # Python 3
    from distutils.command.build_py import build_py_2to3 as build_py
except ImportError:
    # Python 2
    from distutils.command.build_py import build_py
# List of pure Python modules that will be excluded from the binary packages.
# The list consists of (package, module_name) tuples
if sys.version_info[0] == 2:
    EXCLUDE_PY = []
else:
    EXCLUDE_PY = [
        # We don't want Py3k to choke on the 2.x compat code
        ('Crypto.Util', 'py21compat'), 
    ]
    if sys.platform != "win32": # Avoid nt.py, as 2to3 can't fix it w/o winrandom
        EXCLUDE_PY += [('Crypto.Random.OSRNG','nt')]

# Work around the print / print() issue with Python 2.x and 3.x. We only need
# to print at one point of the code, which makes this easy

def PrintErr(*args, **kwd):
    fout = kwd.get("file", sys.stderr)
    w = fout.write
    if args:
        w(str(args[0]))
        sep = kwd.get("sep", " ")
        for a in args[1:]:
            w(sep)
            w(str(a))
        w(kwd.get("end", "\n"))

# Functions for finding libraries and files, copied from Python's setup.py.

def find_file(filename, std_dirs, paths):
    """Searches for the directory where a given file is located,
    and returns a possibly-empty list of additional directories, or None
    if the file couldn't be found at all.

    'filename' is the name of a file, such as readline.h or libcrypto.a.
    'std_dirs' is the list of standard system directories; if the
        file is found in one of them, no additional directives are needed.
    'paths' is a list of additional locations to check; if the file is
        found in one of them, the resulting list will contain the directory.
    """

    # Check the standard locations
    for dir in std_dirs:
        f = os.path.join(dir, filename)
        if os.path.exists(f): return []

    # Check the additional directories
    for dir in paths:
        f = os.path.join(dir, filename)
        if os.path.exists(f):
            return [dir]

    # Not found anywhere
    return None

def find_library_file(compiler, libname, std_dirs, paths):
    filename = compiler.library_filename(libname, lib_type='shared')
    result = find_file(filename, std_dirs, paths)
    if result is not None: return result

    filename = compiler.library_filename(libname, lib_type='static')
    result = find_file(filename, std_dirs, paths)
    return result

def endianness_macro():
    s = struct.pack("@I", 0x33221100)
    if s == "\x00\x11\x22\x33".encode():     # little endian
        return ('PCT_LITTLE_ENDIAN', 1)
    elif s == "\x33\x22\x11\x00".encode():   # big endian
        return ('PCT_BIG_ENDIAN', 1)
    raise AssertionError("Machine is neither little-endian nor big-endian")

class PCTBuildExt (build_ext):
    def build_extensions(self):
        # Detect which modules should be compiled
        self.detect_modules()

        # Tweak compiler options
        if self.compiler.compiler_type in ('unix', 'cygwin', 'mingw32'):
            # Tell GCC to compile using the C99 standard.
            self.__add_compiler_option("-std=c99")

            # Make assert() statements always work
            self.__remove_compiler_option("-DNDEBUG")

            # Choose our own optimization options
            for opt in ["-O", "-O0", "-O1", "-O2", "-O3", "-Os"]:
                self.__remove_compiler_option(opt)
            if self.debug:
                # Basic optimization is still needed when debugging to compile
                # the libtomcrypt code.
                self.__add_compiler_option("-O")
            else:
                # Speed up execution by tweaking compiler options.  This
                # especially helps the DES modules.
                self.__add_compiler_option("-O3")
                self.__add_compiler_option("-fomit-frame-pointer")
                # Don't include debug symbols unless debugging
                self.__remove_compiler_option("-g")
                # Don't include profiling information (incompatible with
                # -fomit-frame-pointer)
                self.__remove_compiler_option("-pg")
            if USE_GCOV:
                self.__add_compiler_option("-fprofile-arcs")
                self.__add_compiler_option("-ftest-coverage")
                self.compiler.libraries += ['gcov']

        # Call the superclass's build_extensions method
        build_ext.build_extensions(self)

    def detect_modules (self):
        # Add special include directory for MSVC (because MSVC is special)
        if self.compiler.compiler_type == 'msvc':
            self.compiler.include_dirs.insert(0, "src/inc-msvc/")

        # Detect libgmp or libmpir and don't build _fastmath if both are missing.
        lib_dirs = self.compiler.library_dirs + ['/lib', '/usr/lib', '/usr/local/lib']
        if not (self.compiler.find_library_file(lib_dirs, 'gmp') or
            self.compiler.find_library_file(lib_dirs, 'mpir')):
            PrintErr ("warning: GMP or MPIR library not found; Not building "+
                "Crypto.PublicKey._fastmath.")
            self.__remove_extensions(["Crypto.PublicKey._fastmath"])
        # Change library to libmpir if libgmp is missing
        elif not (self.compiler.find_library_file(lib_dirs, 'gmp')):
            self.__change_extension_lib(["Crypto.PublicKey._fastmath"],
                ['mpir'])
            # And if this is Windows, we need to add a linker option
            # to make a static libmpir link well into a dynamic _fastmath
            if sys.platform == 'win32':
                self.__add_extension_link_option(["Crypto.PublicKey._fastmath"],
                    ["/NODEFAULTLIB:LIBCMT"])

    def __add_extension_link_option(self, names, options):
        """Add linker options for the specified extension(s)"""
        i = 0
        while i < len(self.extensions):
            if self.extensions[i].name in names:
                self.extensions[i].extra_link_args = options
            i += 1

    def __change_extension_lib(self, names, libs):
        """Change the libraries to be used for the specified extension(s)"""
        i = 0
        while i < len(self.extensions):
           if self.extensions[i].name in names:
                self.extensions[i].libraries = libs
           i += 1

    def __remove_extensions(self, names):
        """Remove the specified extension(s) from the list of extensions
       to build"""
        i = 0
        while i < len(self.extensions):
            if self.extensions[i].name in names:
                del self.extensions[i]
                continue
            i += 1

    def __remove_compiler_option(self, option):
        """Remove the specified compiler option.

        Return true if the option was found.  Return false otherwise.
        """
        found = 0
        for attrname in ('compiler', 'compiler_so'):
            compiler = getattr(self.compiler, attrname, None)
            if compiler is not None:
                while option in compiler:
                    compiler.remove(option)
                    found += 1
        return found

    def __add_compiler_option(self, option):
        for attrname in ('compiler', 'compiler_so'):
            compiler = getattr(self.compiler, attrname, None)
            if compiler is not None:
                compiler.append(option)

class PCTBuildPy(build_py):
    def find_package_modules(self, package, package_dir, *args, **kwargs):
        modules = build_py.find_package_modules(self, package, package_dir,
            *args, **kwargs)

        # Exclude certain modules
        retval = []
        for item in modules:
            pkg, module = item[:2]
            if (pkg, module) in EXCLUDE_PY:
                continue
            retval.append(item)
        return retval


class TestCommand(Command):

    description = "Run self-test"

    # Long option name, short option name, description
    user_options = [
        ('skip-slow-tests', None,
            'Skip slow tests'),
        ('module=', 'm', 'Test a single module (e.g. Cipher, PublicKey)')
    ]

    def initialize_options(self):
        self.build_dir = None
        self.skip_slow_tests = None
        self.module = None

    def finalize_options(self):
        self.set_undefined_options('install', ('build_lib', 'build_dir'))
        self.config = {'slow_tests': not self.skip_slow_tests}

    def run(self):
        # Run SelfTest
        self.announce("running self-tests")
        old_path = sys.path[:]
        try:
            sys.path.insert(0, self.build_dir)
            from Crypto import SelfTest
<<<<<<< HEAD
            SelfTest.run(verbosity=self.verbose, stream=sys.stdout, 
            config=self.config)
=======
            moduleObj = None
            if self.module:
                if self.module.count('.')==0:
                    # Test a whole a sub-package
                    full_module = "Crypto.SelfTest." + self.module
                    module_name = self.module
                else:
                    # Test only a module
                    # Assume only one dot is present
                    comps = self.module.split('.')
                    module_name = "test_" + comps[1]
                    full_module = "Crypto.SelfTest." + comps[0] + "." + module_name
                # Import sub-package or module
                moduleObj = __import__( full_module, globals(), locals(), module_name )
            SelfTest.run(module=moduleObj, verbosity=self.verbose, stream=sys.stdout, config=self.config)
>>>>>>> 4669b04c
        finally:
            # Restore sys.path
            sys.path[:] = old_path

        # Run slower self-tests
        self.announce("running extended self-tests")

kw = {'name':"pycrypto",
      'version':"2.3",  # See also: lib/Crypto/__init__.py
      'description':"Cryptographic modules for Python.",
      'author':"Dwayne C. Litzenberger",
      'author_email':"dlitz@dlitz.net",
      'url':"http://www.pycrypto.org/",

      'cmdclass' : {'build_ext':PCTBuildExt, 'build_py': PCTBuildPy,
                    'test': TestCommand },
      'packages' : ["Crypto", "Crypto.Hash", "Crypto.Cipher", "Crypto.Util", 
                  "Crypto.Random",
                  "Crypto.Random.Fortuna",
                  "Crypto.Random.OSRNG",
                  "Crypto.SelfTest",
                  "Crypto.SelfTest.Cipher",
                  "Crypto.SelfTest.Hash",
                  "Crypto.SelfTest.Protocol",
                  "Crypto.SelfTest.PublicKey",
                  "Crypto.SelfTest.Random",
                  "Crypto.SelfTest.Random.Fortuna",
                  "Crypto.SelfTest.Random.OSRNG",
                  "Crypto.SelfTest.Util",
                  "Crypto.Protocol", "Crypto.PublicKey"],
      'package_dir' : { "Crypto": "lib/Crypto" },
      'ext_modules': plat_ext + [
            # _fastmath (uses GNU mp library)
            Extension("Crypto.PublicKey._fastmath",
                      include_dirs=['src/','/usr/include/'],
                      libraries=['gmp'],
                      sources=["src/_fastmath.c"]),

            # Hash functions
            Extension("Crypto.Hash.MD2",
                      include_dirs=['src/'],
                      sources=["src/MD2.c"]),
            Extension("Crypto.Hash.MD4",
                      include_dirs=['src/'],
                      sources=["src/MD4.c"]),
            Extension("Crypto.Hash.SHA256",
                      include_dirs=['src/'],
                      sources=["src/SHA256.c"]),
            Extension("Crypto.Hash.RIPEMD160",
                      include_dirs=['src/'],
                      sources=["src/RIPEMD160.c"],
                      define_macros=[endianness_macro()]),

            # Block encryption algorithms
            Extension("Crypto.Cipher.AES",
                      include_dirs=['src/'],
                      sources=["src/AES.c"]),
            Extension("Crypto.Cipher.ARC2",
                      include_dirs=['src/'],
                      sources=["src/ARC2.c"]),
            Extension("Crypto.Cipher.Blowfish",
                      include_dirs=['src/'],
                      sources=["src/Blowfish.c"]),
            Extension("Crypto.Cipher.CAST",
                      include_dirs=['src/'],
                      sources=["src/CAST.c"]),
            Extension("Crypto.Cipher.DES",
                      include_dirs=['src/', 'src/libtom/'],
                      sources=["src/DES.c"]),
            Extension("Crypto.Cipher.DES3",
                      include_dirs=['src/', 'src/libtom/'],
                      sources=["src/DES3.c"]),

            # Stream ciphers
            Extension("Crypto.Cipher.ARC4",
                      include_dirs=['src/'],
                      sources=["src/ARC4.c"]),
            Extension("Crypto.Cipher.XOR",
                      include_dirs=['src/'],
                      sources=["src/XOR.c"]),

            # Utility modules
            Extension("Crypto.Util.strxor",
                      include_dirs=['src/'],
                      sources=['src/strxor.c']),

            # Counter modules
            Extension("Crypto.Util._counter",
                      include_dirs=['src/'],
                      sources=['src/_counter.c']),
    ]
}

# If we're running Python 2.3, add extra information
if hasattr(core, 'setup_keywords'):
    if 'classifiers' in core.setup_keywords:
        kw['classifiers'] = [
          'Development Status :: 4 - Beta',
          'License :: Public Domain',
          'Intended Audience :: Developers',
          'Operating System :: Unix',
          'Operating System :: Microsoft :: Windows',
          'Operating System :: MacOS :: MacOS X',
          'Topic :: Security :: Cryptography',
          ]
    if 'download_url' in core.setup_keywords:
        kw['download_url'] = ('http://www.pycrypto.org/files/'
                              '%s-%s.tar.gz' % (kw['name'], kw['version']) )

core.setup(**kw)

def touch(path):
    import os, time
    now = time.time()
    try:
        # assume it's there
        os.utime(path, (now, now))
    except os.error:
        PrintErr("Failed to update timestamp of "+path)

# PY3K: Workaround for winrandom.pyd not existing during the first pass.
# It needs to be there for 2to3 to fix the import in nt.py
if (sys.platform == 'win32' and sys.version_info[0] == 3 and
    'build' in sys.argv[1:]):
    PrintErr("\nSecond pass to allow 2to3 to fix nt.py. No cause for alarm.\n")
    touch("./lib/Crypto/Random/OSRNG/nt.py")
    core.setup(**kw)<|MERGE_RESOLUTION|>--- conflicted
+++ resolved
@@ -290,10 +290,6 @@
         try:
             sys.path.insert(0, self.build_dir)
             from Crypto import SelfTest
-<<<<<<< HEAD
-            SelfTest.run(verbosity=self.verbose, stream=sys.stdout, 
-            config=self.config)
-=======
             moduleObj = None
             if self.module:
                 if self.module.count('.')==0:
@@ -309,7 +305,6 @@
                 # Import sub-package or module
                 moduleObj = __import__( full_module, globals(), locals(), module_name )
             SelfTest.run(module=moduleObj, verbosity=self.verbose, stream=sys.stdout, config=self.config)
->>>>>>> 4669b04c
         finally:
             # Restore sys.path
             sys.path[:] = old_path
