--- conflicted
+++ resolved
@@ -24,8 +24,8 @@
 
 __all__ = ['new', 'digest_size']
 
-<<<<<<< HEAD
 from Crypto.Util.wrapper import Wrapper
+from Crypto.Util.py3compat import *
 
 # The OID for MD5 is:
 #
@@ -33,40 +33,23 @@
 #       iso(1) member-body(2) us(840) rsadsi(113549)
 #       digestAlgorithm(2) 5
 #         }
-oid = '\x06\x08\x2a\x86\x48\x86\xf7\x0d\x02\x05'
+oid = b('\x06\x08\x2a\x86\x48\x86\xf7\x0d\x02\x05')
 
-def new(data=""):
+def new(data=b("")):
     obj = Wrapper(hashFactory, data)
     obj.oid = oid
     obj.new = globals()['new']
     if not hasattr(obj, 'digest_size'):
         obj.digest_size = digest_size
     return obj
-=======
-from Crypto.Util.py3compat import *
->>>>>>> b9658a26
 
 try:
     # The md5 module is deprecated in Python 2.6, so use hashlib when possible.
     import hashlib
-<<<<<<< HEAD
     hashFactory = hashlib.md5
-=======
-
-    def new(data=b("")):
-         return hashlib.md5(data)
-    digest_size = new().digest_size
->>>>>>> b9658a26
 
 except ImportError:
     import md5
-<<<<<<< HEAD
     hashFactory = md5
 
-digest_size = 16
-=======
-    if hasattr(md5, 'digestsize'):
-        digest_size = digestsize
-        del digestsize
-    del md5
->>>>>>> b9658a26
+digest_size = 16