# -*- coding: utf-8 -*-
#
# ===================================================================
# The contents of this file are dedicated to the public domain.  To
# the extent that dedication to the public domain is not available,
# everyone is granted a worldwide, perpetual, royalty-free,
# non-exclusive license to exercise all rights associated with the
# contents of this file for any purpose whatsoever.
# No rights are reserved.
#
# THE SOFTWARE IS PROVIDED "AS IS", WITHOUT WARRANTY OF ANY KIND,
# EXPRESS OR IMPLIED, INCLUDING BUT NOT LIMITED TO THE WARRANTIES OF
# MERCHANTABILITY, FITNESS FOR A PARTICULAR PURPOSE AND
# NONINFRINGEMENT. IN NO EVENT SHALL THE AUTHORS OR COPYRIGHT HOLDERS
# BE LIABLE FOR ANY CLAIM, DAMAGES OR OTHER LIABILITY, WHETHER IN AN
# ACTION OF CONTRACT, TORT OR OTHERWISE, ARISING FROM, OUT OF OR IN
# CONNECTION WITH THE SOFTWARE OR THE USE OR OTHER DEALINGS IN THE
# SOFTWARE.
# ===================================================================

# Just use the SHA module from the Python standard library

__revision__ = "$Id$"

__all__ = ['new', 'digest_size']

from Crypto.Util.wrapper import Wrapper

# The OID for SHA-1 is:
#
# id-sha1    OBJECT IDENTIFIER ::= {
#          iso(1) identified-organization(3) oiw(14) secsig(3)
#          algorithms(2) 26
#      }
oid = '\x06\x05\x2b\x0e\x03\x02\x1a'

def new(data=""):
    obj = Wrapper(hashFactory, data)
    obj.oid = oid
    obj.new = globals()['new']
    if not hasattr(obj, 'digest_size'):
        obj.digest_size = digest_size
    return obj

try:
    # The sha module is deprecated in Python 2.6, so use hashlib when possible.
    import hashlib
    hashFactory = hashlib.sha1

except ImportError:
    import sha
<<<<<<< HEAD
    hashFactory = sha

digest_size = 20
=======
    if hasattr(sha, 'digestsize'):
        digest_size = digestsize
        del digestsize
    del sha
block_size = 64
>>>>>>> 86c4cf4e
<|MERGE_RESOLUTION|>--- conflicted
+++ resolved
@@ -49,14 +49,7 @@
 
 except ImportError:
     import sha
-<<<<<<< HEAD
     hashFactory = sha
 
 digest_size = 20
-=======
-    if hasattr(sha, 'digestsize'):
-        digest_size = digestsize
-        del digestsize
-    del sha
-block_size = 64
->>>>>>> 86c4cf4e
+block_size = 64